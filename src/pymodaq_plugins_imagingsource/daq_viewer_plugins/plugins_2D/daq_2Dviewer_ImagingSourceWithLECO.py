--- conflicted
+++ resolved
@@ -512,21 +512,13 @@
                 self.data_publisher.send_data2({self.settings.child('leco_log', 'publisher_name').value(): 
                                                 {'frame': frame, 'metadata': metadata, 
                                                  'message_type': 'detector', 
-<<<<<<< HEAD
                                                  'serial_number': serial_number,
-=======
-                                                 'serial_number': self.controller.device_info.serial,
->>>>>>> 8d0710c5
                                                  'format_version': 'hdf5-v0.1'}})
             else:
                 self.data_publisher.send_data2({self.settings.child('leco_log', 'publisher_name').value(): 
                                                 {'metadata': metadata, 
                                                  'message_type': 'detector',
-<<<<<<< HEAD
                                                  'serial_number': serial_number,
-=======
-                                                 'serial_number': self.controller.device_info.serial,
->>>>>>> 8d0710c5
                                                  'format_version': 'hdf5-v0.1'}})
     
     def close(self):
